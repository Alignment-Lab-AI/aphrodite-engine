import time
from typing import Dict, List, Tuple, Union

import numpy as np
import torch
import torch.nn as nn

from aphrodite.common.config import (ModelConfig, ParallelConfig,
                                     SchedulerConfig)
from aphrodite.common.logger import init_logger
from aphrodite.modeling import get_model, InputMetadata, SamplingMetadata
from aphrodite.common.sampling_params import SamplingParams, SamplingType
from aphrodite.common.sequence import (SamplerOutput, SequenceData,
                                       SequenceGroupMetadata)
from aphrodite.modeling.sampling_metadata import PersistentMetadata
from aphrodite.common.utils import in_wsl

logger = init_logger(__name__)

KVCache = Tuple[torch.Tensor, torch.Tensor]
_PAD_SLOT_ID = -1
# Capture graphs for batch size 1, 2, 4, 8, 16, 24, 32, 40, ..., 256.
# NOTE: _get_graph_batch_size needs to be updated if this list is changed.
_BATCH_SIZES_TO_CAPTURE = [1, 2, 4] + [8 * i for i in range(1, 33)]


class ModelRunner:

    def __init__(
        self,
        model_config: ModelConfig,
        parallel_config: ParallelConfig,
        scheduler_config: SchedulerConfig,
    ):
        self.model_config = model_config
        self.parallel_config = parallel_config
        self.scheduler_config = scheduler_config

        # model_config can be None in tests/samplers/test_sampler.py.
        # FIXME: This is a hack to make the tests work. Refactor this.
        self.sliding_window = (model_config.get_sliding_window()
                               if model_config is not None else None)
        self.model = None
        self.block_size = None  # Set after initial profiling.

        self.graph_runners: Dict[int, CUDAGraphRunner] = {}
        self.graph_memory_pool = None  # Set during graph capture.

        self.max_context_len_to_capture = (
            self.model_config.max_context_len_to_capture
            if self.model_config is not None else 0)
        # When using CUDA graph, the input block tables must be padded to
        # max_context_len_to_capture. However, creating the block table in
        # Python can be expensive. To optimize this, we cache the block table
        # in numpy and only copy the actual input content at every iteration.
        # The shape of the cached block table will be
        # (max batch size to capture, max context len to capture / block size).
        self.graph_block_tables = None  # Set after initial profiling.
<<<<<<< HEAD
=======
        # cache in_wsl result
        self.in_wsl = in_wsl()
>>>>>>> e1f3fd1e

    def load_model(self) -> None:
        self.model = get_model(self.model_config)

    def set_block_size(self, block_size: int) -> None:
        self.block_size = block_size

        max_num_blocks = (self.max_context_len_to_capture + block_size -
                          1) // block_size
        self.graph_block_tables = np.zeros(
            (max(_BATCH_SIZES_TO_CAPTURE), max_num_blocks), dtype=np.int32)

    def _prepare_prompt(
        self,
        seq_group_metadata_list: List[SequenceGroupMetadata],
    ) -> Tuple[torch.Tensor, torch.Tensor, InputMetadata]:
        assert len(seq_group_metadata_list) > 0
        input_tokens: List[List[int]] = []
        input_positions: List[List[int]] = []
        slot_mapping: List[List[int]] = []

        prompt_lens: List[int] = []
        for seq_group_metadata in seq_group_metadata_list:
            assert seq_group_metadata.is_prompt
            seq_ids = list(seq_group_metadata.seq_data.keys())
            assert len(seq_ids) == 1
            seq_id = seq_ids[0]

            seq_data = seq_group_metadata.seq_data[seq_id]
            prompt_tokens = seq_data.get_token_ids()
            prompt_len = len(prompt_tokens)
            prompt_lens.append(prompt_len)

            input_tokens.append(prompt_tokens)
            # NOTE: Here we assume that the first token in the prompt
            # is always the first token in the sequence.
            input_positions.append(list(range(prompt_len)))

            if seq_group_metadata.block_tables is None:
                # During memory profiling, the block tables are not initialized
                # yet. In this case, we just use a dummy slot mapping.
                slot_mapping.append([_PAD_SLOT_ID] * prompt_len)
                continue

            # Compute the slot mapping.
            slot_mapping.append([])
            block_table = seq_group_metadata.block_tables[seq_id]
            # Mask the [0, start_idx) tokens of the prompt with _PAD_SLOT_ID,
            # where start_idx is max(0, prompt_len - sliding_window).
            # For example, if the prompt len is 10, sliding window is 8, and
            # block size is 4, the first two tokens are masked and the slot
            # mapping will be [-1, -1, 2, 3, 4, 5, 6, 7, 0, 1].
            start_idx = 0
            if self.sliding_window is not None:
                start_idx = max(0, prompt_len - self.sliding_window)
            for i in range(prompt_len):
                if i < start_idx:
                    slot_mapping[-1].append(_PAD_SLOT_ID)
                    continue

                block_number = block_table[i // self.block_size]
                block_offset = i % self.block_size
                slot = block_number * self.block_size + block_offset
                slot_mapping[-1].append(slot)

        max_prompt_len = max(prompt_lens)
        input_tokens = _make_tensor_with_pad(input_tokens,
                                             max_prompt_len,
                                             pad=0,
                                             dtype=torch.long)
        input_positions = _make_tensor_with_pad(input_positions,
                                                max_prompt_len,
                                                pad=0,
                                                dtype=torch.long)
        slot_mapping = _make_tensor_with_pad(slot_mapping,
                                             max_prompt_len,
                                             pad=_PAD_SLOT_ID,
                                             dtype=torch.long)

        input_metadata = InputMetadata(
            prompt_lens=prompt_lens,
            slot_mapping=slot_mapping,
            max_context_len=None,
            context_lens=None,
            block_tables=None,
            use_cuda_graph=False,
        )
        return input_tokens, input_positions, input_metadata

    def _prepare_decode(
        self,
        seq_group_metadata_list: List[SequenceGroupMetadata],
    ) -> Tuple[torch.Tensor, torch.Tensor, InputMetadata]:
        assert len(seq_group_metadata_list) > 0
        input_tokens: List[List[int]] = []
        input_positions: List[List[int]] = []
        slot_mapping: List[List[int]] = []
        context_lens: List[int] = []
        block_tables: List[List[int]] = []

        for seq_group_metadata in seq_group_metadata_list:
            assert not seq_group_metadata.is_prompt

            seq_ids = list(seq_group_metadata.seq_data.keys())
            for seq_id in seq_ids:
                seq_data = seq_group_metadata.seq_data[seq_id]
                generation_token = seq_data.get_last_token_id()
                input_tokens.append([generation_token])

                seq_len = seq_data.get_len()
                position = seq_len - 1
                input_positions.append([position])

                context_len = seq_len if self.sliding_window is None else min(
                    seq_len, self.sliding_window)
                context_lens.append(context_len)

                block_table = seq_group_metadata.block_tables[seq_id]
                block_number = block_table[position // self.block_size]
                block_offset = position % self.block_size
                slot = block_number * self.block_size + block_offset
                slot_mapping.append([slot])

                if self.sliding_window is not None:
                    sliding_window_blocks = (self.sliding_window //
                                             self.block_size)
                    block_table = block_table[-sliding_window_blocks:]
                block_tables.append(block_table)

        batch_size = len(input_tokens)
        max_context_len = max(context_lens)
        use_captured_graph = (
            not self.model_config.enforce_eager
            and batch_size <= _BATCH_SIZES_TO_CAPTURE[-1]
            and max_context_len <= self.max_context_len_to_capture)
        if use_captured_graph:
            # Pad the input tokens, positions, and slot mapping to match the
            # batch size of the captured graph.
            graph_batch_size = _get_graph_batch_size(batch_size)
            assert graph_batch_size >= batch_size
            for _ in range(graph_batch_size - batch_size):
                input_tokens.append([])
                input_positions.append([])
                slot_mapping.append([])
                context_lens.append(1)
                block_tables.append([])
            batch_size = graph_batch_size

        # When using CUDA graph, we don't need to make the tensors on the GPU
        # because they will be eventually copied to the designated GPU buffer.
        device = "cpu" if use_captured_graph else "cuda"
<<<<<<< HEAD
=======
        pin_memory = use_captured_graph and not self.in_wsl
>>>>>>> e1f3fd1e
        input_tokens = _make_tensor_with_pad(input_tokens,
                                             max_len=1,
                                             pad=0,
                                             dtype=torch.long,
<<<<<<< HEAD
                                             device=device)
=======
                                             device=device,
                                             pin_memory=pin_memory)
>>>>>>> e1f3fd1e
        input_positions = _make_tensor_with_pad(input_positions,
                                                max_len=1,
                                                pad=0,
                                                dtype=torch.long,
<<<<<<< HEAD
                                                device=device)
=======
                                                device=device,
                                                pin_memory=pin_memory)
>>>>>>> e1f3fd1e
        slot_mapping = _make_tensor_with_pad(slot_mapping,
                                             max_len=1,
                                             pad=_PAD_SLOT_ID,
                                             dtype=torch.long,
<<<<<<< HEAD
                                             device=device)
        context_lens = torch.tensor(context_lens,
                                    dtype=torch.int,
                                    device=device)
=======
                                             device=device,
                                             pin_memory=pin_memory)
        context_lens = torch.tensor(context_lens,
                                    dtype=torch.int,
                                    device=device,
                                    pin_memory=pin_memory)
>>>>>>> e1f3fd1e

        if use_captured_graph:
            # The shape of graph_block_tables is
            # [max batch size, max context len // block size].
            input_block_tables = self.graph_block_tables[:batch_size]
            for i, block_table in enumerate(block_tables):
                if block_table:
                    input_block_tables[i, :len(block_table)] = block_table
<<<<<<< HEAD
            block_tables = torch.from_numpy(input_block_tables).to(device)
=======
            block_tables = torch.tensor(input_block_tables, device=device)
>>>>>>> e1f3fd1e
        else:
            block_tables = _make_tensor_with_pad(
                block_tables,
                max_len=max_context_len,
                pad=0,
                dtype=torch.int,
            )

        input_metadata = InputMetadata(
            prompt_lens=[],
            slot_mapping=slot_mapping,
            max_context_len=max_context_len,
            context_lens=context_lens,
            block_tables=block_tables,
            use_cuda_graph=use_captured_graph,
        )
        return input_tokens, input_positions, input_metadata

    def _prepare_sample(
        self,
        seq_group_metadata_list: List[SequenceGroupMetadata],
        prompt_lens: List[int],
    ) -> SamplingMetadata:
        seq_groups: List[Tuple[List[int], SamplingParams]] = []
        selected_token_indices: List[int] = []
        selected_token_start_idx = 0
        categorized_sample_indices = {t: [] for t in SamplingType}
        categorized_sample_indices_start_idx = 0

        max_prompt_len = max(prompt_lens) if prompt_lens else 1
        for i, seq_group_metadata in enumerate(seq_group_metadata_list):
            seq_ids = list(seq_group_metadata.seq_data.keys())
            sampling_params = seq_group_metadata.sampling_params
            seq_groups.append((seq_ids, sampling_params))

            if seq_group_metadata.is_prompt:
                assert len(seq_ids) == 1
                prompt_len = prompt_lens[i]
                if sampling_params.prompt_logprobs is not None:
                    # NOTE: prompt token positions do not need sample, skip
                    categorized_sample_indices_start_idx += prompt_len - 1

                categorized_sample_indices[
                    sampling_params.sampling_type].append(
                        categorized_sample_indices_start_idx)
                categorized_sample_indices_start_idx += 1

                if sampling_params.prompt_logprobs is not None:
                    selected_token_indices.extend(
                        range(selected_token_start_idx,
                              selected_token_start_idx + prompt_len - 1))
                selected_token_indices.append(selected_token_start_idx +
                                              prompt_len - 1)
                selected_token_start_idx += max_prompt_len
            else:
                num_seqs = len(seq_ids)
                selected_token_indices.extend(
                    range(selected_token_start_idx,
                          selected_token_start_idx + num_seqs))
                selected_token_start_idx += num_seqs

                categorized_sample_indices[
                    sampling_params.sampling_type].extend(
                        range(categorized_sample_indices_start_idx,
                              categorized_sample_indices_start_idx + num_seqs))
                categorized_sample_indices_start_idx += num_seqs

        selected_token_indices = _async_h2d(selected_token_indices,
                                            dtype=torch.long,
                                            pin_memory=not self.in_wsl)
        categorized_sample_indices = {
            t: _async_h2d(seq_ids, dtype=torch.int, pin_memory=not self.in_wsl)
            for t, seq_ids in categorized_sample_indices.items()
        }

        seq_data: Dict[int, SequenceData] = {}
        for seq_group_metadata in seq_group_metadata_list:
            seq_data.update(seq_group_metadata.seq_data)

        seq_persistence_data: Dict[int, dict] = {}
        for grp in seq_group_metadata_list:
            seq_persistence_data.update(grp.persistent_data)

        sampling_metadata = SamplingMetadata(
            seq_groups=seq_groups,
            seq_data=seq_data,
            prompt_lens=prompt_lens,
            selected_token_indices=selected_token_indices,
            categorized_sample_indices=categorized_sample_indices,
            persistent_metadata=PersistentMetadata(seq_persistence_data),
        )
        return sampling_metadata

    @torch.inference_mode()
    def execute_model(
        self,
        seq_group_metadata_list: List[SequenceGroupMetadata],
        kv_caches: List[Tuple[torch.Tensor, torch.Tensor]],
    ) -> SamplerOutput:
        # NOTE: We assume that all sequences in the group are all prompts or
        # all decodes.
        is_prompt = seq_group_metadata_list[0].is_prompt
        # Prepare input tensors.
        if is_prompt:
            inputs = self._prepare_prompt(seq_group_metadata_list)
            input_tokens, input_positions, input_metadata = inputs
        else:
            inputs = self._prepare_decode(seq_group_metadata_list)
            input_tokens, input_positions, input_metadata = inputs

        # Execute the model.
        if input_metadata.use_cuda_graph:
            graph_batch_size = input_tokens.shape[0]
            model_executable = self.graph_runners[graph_batch_size]
        else:
            model_executable = self.model
        hidden_states = model_executable(
            input_ids=input_tokens,
            positions=input_positions,
            kv_caches=kv_caches,
            input_metadata=input_metadata,
        )

        sampling_metadata = self._prepare_sample(seq_group_metadata_list,
                                                 input_metadata.prompt_lens)

        # Sample the next token.
        output = self.model.sample(
            hidden_states=hidden_states,
            sampling_metadata=sampling_metadata,
        )
        return output

    @torch.inference_mode()
    def profile_run(self) -> None:  # pylint: disable=useless-return
        # Enable top-k sampling to reflect the accurate memory usage.
        vocab_size = self.model_config.get_vocab_size()
        sampling_params = SamplingParams(top_p=0.99, top_k=vocab_size - 1)
        max_num_batched_tokens = self.scheduler_config.max_num_batched_tokens
        max_num_seqs = self.scheduler_config.max_num_seqs

        # Profile memory usage with max_num_sequences sequences and the total
        # number of tokens equal to max_num_batched_tokens.
        seqs: List[SequenceGroupMetadata] = []
        for group_id in range(max_num_seqs):
            seq_len = (max_num_batched_tokens // max_num_seqs +
                       (group_id < max_num_batched_tokens % max_num_seqs))
            seq_data = SequenceData([0] * seq_len)
            seq = SequenceGroupMetadata(
                request_id=str(group_id),
                is_prompt=True,
                seq_data={group_id: seq_data},
                sampling_params=sampling_params,
                block_tables=None,
                persistent_data={},
            )
            seqs.append(seq)

        # Run the model with the dummy inputs.
        num_layers = self.model_config.get_num_layers(self.parallel_config)
        kv_caches = [(None, None)] * num_layers
        self.execute_model(seqs, kv_caches)
        torch.cuda.synchronize()
        return

    @torch.inference_mode()
    def capture_model(self, kv_caches: List[KVCache]) -> None:
        assert not self.model_config.enforce_eager
        logger.info("Capturing the model for CUDA graphs. This may lead to "
                    "unexpected consequences if the model is not static. To "
                    "run the model in eager mode, set 'enforce_eager=True' or "
                    "use '--enforce-eager' in the CLI.")
        logger.warning("CUDA graphs can take additional 1~3 GiB of memory "
                       "per GPU. If you are running out of memory, consider "
                       "decreasing `gpu_memory_utilization` or enforcing "
                       "eager mode.")
        start_time = time.perf_counter()

        # Prepare dummy inputs. These will be reused for all batch sizes.
        max_batch_size = max(_BATCH_SIZES_TO_CAPTURE)
        input_tokens = torch.zeros(max_batch_size, 1, dtype=torch.long).cuda()
        input_positions = torch.zeros(max_batch_size, 1,
                                      dtype=torch.long).cuda()
        slot_mapping = torch.empty(max_batch_size, 1, dtype=torch.long).cuda()
        slot_mapping.fill_(_PAD_SLOT_ID)
        context_lens = torch.ones(max_batch_size, dtype=torch.int32).cuda()
        block_tables = torch.from_numpy(self.graph_block_tables).cuda()

        # NOTE: Capturing the largest batch size first may help reduce the
        # memory usage of CUDA graph.
        for batch_size in reversed(_BATCH_SIZES_TO_CAPTURE):
            # Create dummy input_metadata.
            input_metadata = InputMetadata(
                prompt_lens=[],
                slot_mapping=slot_mapping[:batch_size],
                max_context_len=self.max_context_len_to_capture,
                context_lens=context_lens[:batch_size],
                block_tables=block_tables[:batch_size],
                use_cuda_graph=True,
            )

            graph_runner = CUDAGraphRunner(self.model)
            graph_runner.capture(
                input_tokens[:batch_size],
                input_positions[:batch_size],
                kv_caches,
                input_metadata,
                memory_pool=self.graph_memory_pool,
            )
            self.graph_memory_pool = graph_runner.graph.pool()
            self.graph_runners[batch_size] = graph_runner

        end_time = time.perf_counter()
        elapsed_time = end_time - start_time
        # This usually takes < 10 seconds.
        logger.info(f"Graph capturing finished in {elapsed_time:.0f} secs.")


class CUDAGraphRunner:

    def __init__(self, model: nn.Module):
        self.model = model
        self.graph = None
        self.input_buffers: Dict[str, torch.Tensor] = {}
        self.output_buffers: Dict[str, torch.Tensor] = {}

    def capture(  # pylint: disable=useless-return
        self,
        input_ids: torch.Tensor,
        positions: torch.Tensor,
        kv_caches: List[KVCache],
        input_metadata: InputMetadata,
        memory_pool,
    ) -> None:
        assert self.graph is None
        # Run the model once without capturing the graph.
        # This is to make sure that the captured graph does not include the
        # kernel launches for initial benchmarking (e.g., Triton autotune).
        self.model(
            input_ids,
            positions,
            kv_caches,
            input_metadata,
        )
        torch.cuda.synchronize()

        # Capture the graph.
        self.graph = torch.cuda.CUDAGraph()
        with torch.cuda.graph(self.graph, pool=memory_pool):
            hidden_states = self.model(
                input_ids,
                positions,
                kv_caches,
                input_metadata,
            )
        torch.cuda.synchronize()

        # Save the input and output buffers.
        self.input_buffers = {
            "input_ids": input_ids,
            "positions": positions,
            "kv_caches": kv_caches,
            "slot_mapping": input_metadata.slot_mapping,
            "context_lens": input_metadata.context_lens,
            "block_tables": input_metadata.block_tables,
        }
        self.output_buffers = {"hidden_states": hidden_states}
        return

    def forward(
        self,
        input_ids: torch.Tensor,
        positions: torch.Tensor,
        kv_caches: List[Tuple[torch.Tensor, torch.Tensor]],
        input_metadata: InputMetadata,
    ) -> torch.Tensor:
        # KV caches are fixed tensors, so we don't need to copy them.
        del kv_caches

        # Copy the input tensors to the input buffers.
<<<<<<< HEAD
        self.input_buffers["input_ids"].copy_(input_ids)
        self.input_buffers["positions"].copy_(positions)
        self.input_buffers["slot_mapping"].copy_(input_metadata.slot_mapping)
        self.input_buffers["context_lens"].copy_(input_metadata.context_lens)
        self.input_buffers["block_tables"].copy_(input_metadata.block_tables)
=======
        self.input_buffers["input_ids"].copy_(input_ids, non_blocking=True)
        self.input_buffers["positions"].copy_(positions, non_blocking=True)
        self.input_buffers["slot_mapping"].copy_(input_metadata.slot_mapping,
                                                 non_blocking=True)
        self.input_buffers["context_lens"].copy_(input_metadata.context_lens,
                                                 non_blocking=True)
        self.input_buffers["block_tables"].copy_(input_metadata.block_tables,
                                                 non_blocking=True)
>>>>>>> e1f3fd1e

        # Run the graph.
        self.graph.replay()

        # Return the output tensor.
        return self.output_buffers["hidden_states"]

    def __call__(self, *args, **kwargs):
        return self.forward(*args, **kwargs)


def _pad_to_max(x: List[int], max_len: int, pad: int) -> List[int]:
    assert len(x) <= max_len
    return x + [pad] * (max_len - len(x))


def _make_tensor_with_pad(
    x: List[List[int]],
    max_len: int,
    pad: int,
    dtype: torch.dtype,
    device: Union[str, torch.device] = "cuda",
<<<<<<< HEAD
) -> torch.Tensor:
    padded_x = [_pad_to_max(x_i, max_len, pad) for x_i in x]
    return torch.tensor(padded_x, dtype=dtype, device=device)
=======
    pin_memory: bool = False,
) -> torch.Tensor:
    padded_x = [_pad_to_max(x_i, max_len, pad) for x_i in x]
    return torch.tensor(padded_x,
                        dtype=dtype,
                        device=device,
                        pin_memory=pin_memory and str(device) == "cpu")
>>>>>>> e1f3fd1e


def _get_graph_batch_size(batch_size: int) -> int:
    if batch_size <= 2:
        return batch_size
    elif batch_size <= 4:
        return 4
    else:
<<<<<<< HEAD
        return (batch_size + 7) // 8 * 8
=======
        return (batch_size + 7) // 8 * 8


def _async_h2d(data: list, dtype, pin_memory):
    t = torch.tensor(data, dtype=dtype, pin_memory=pin_memory)
    return t.to(device="cuda", non_blocking=True)
>>>>>>> e1f3fd1e
<|MERGE_RESOLUTION|>--- conflicted
+++ resolved
@@ -56,11 +56,8 @@
         # The shape of the cached block table will be
         # (max batch size to capture, max context len to capture / block size).
         self.graph_block_tables = None  # Set after initial profiling.
-<<<<<<< HEAD
-=======
         # cache in_wsl result
         self.in_wsl = in_wsl()
->>>>>>> e1f3fd1e
 
     def load_model(self) -> None:
         self.model = get_model(self.model_config)
@@ -212,47 +209,29 @@
         # When using CUDA graph, we don't need to make the tensors on the GPU
         # because they will be eventually copied to the designated GPU buffer.
         device = "cpu" if use_captured_graph else "cuda"
-<<<<<<< HEAD
-=======
         pin_memory = use_captured_graph and not self.in_wsl
->>>>>>> e1f3fd1e
         input_tokens = _make_tensor_with_pad(input_tokens,
                                              max_len=1,
                                              pad=0,
                                              dtype=torch.long,
-<<<<<<< HEAD
-                                             device=device)
-=======
                                              device=device,
                                              pin_memory=pin_memory)
->>>>>>> e1f3fd1e
         input_positions = _make_tensor_with_pad(input_positions,
                                                 max_len=1,
                                                 pad=0,
                                                 dtype=torch.long,
-<<<<<<< HEAD
-                                                device=device)
-=======
                                                 device=device,
                                                 pin_memory=pin_memory)
->>>>>>> e1f3fd1e
         slot_mapping = _make_tensor_with_pad(slot_mapping,
                                              max_len=1,
                                              pad=_PAD_SLOT_ID,
                                              dtype=torch.long,
-<<<<<<< HEAD
-                                             device=device)
-        context_lens = torch.tensor(context_lens,
-                                    dtype=torch.int,
-                                    device=device)
-=======
                                              device=device,
                                              pin_memory=pin_memory)
         context_lens = torch.tensor(context_lens,
                                     dtype=torch.int,
                                     device=device,
                                     pin_memory=pin_memory)
->>>>>>> e1f3fd1e
 
         if use_captured_graph:
             # The shape of graph_block_tables is
@@ -261,11 +240,7 @@
             for i, block_table in enumerate(block_tables):
                 if block_table:
                     input_block_tables[i, :len(block_table)] = block_table
-<<<<<<< HEAD
-            block_tables = torch.from_numpy(input_block_tables).to(device)
-=======
             block_tables = torch.tensor(input_block_tables, device=device)
->>>>>>> e1f3fd1e
         else:
             block_tables = _make_tensor_with_pad(
                 block_tables,
@@ -546,13 +521,6 @@
         del kv_caches
 
         # Copy the input tensors to the input buffers.
-<<<<<<< HEAD
-        self.input_buffers["input_ids"].copy_(input_ids)
-        self.input_buffers["positions"].copy_(positions)
-        self.input_buffers["slot_mapping"].copy_(input_metadata.slot_mapping)
-        self.input_buffers["context_lens"].copy_(input_metadata.context_lens)
-        self.input_buffers["block_tables"].copy_(input_metadata.block_tables)
-=======
         self.input_buffers["input_ids"].copy_(input_ids, non_blocking=True)
         self.input_buffers["positions"].copy_(positions, non_blocking=True)
         self.input_buffers["slot_mapping"].copy_(input_metadata.slot_mapping,
@@ -561,7 +529,6 @@
                                                  non_blocking=True)
         self.input_buffers["block_tables"].copy_(input_metadata.block_tables,
                                                  non_blocking=True)
->>>>>>> e1f3fd1e
 
         # Run the graph.
         self.graph.replay()
@@ -584,11 +551,6 @@
     pad: int,
     dtype: torch.dtype,
     device: Union[str, torch.device] = "cuda",
-<<<<<<< HEAD
-) -> torch.Tensor:
-    padded_x = [_pad_to_max(x_i, max_len, pad) for x_i in x]
-    return torch.tensor(padded_x, dtype=dtype, device=device)
-=======
     pin_memory: bool = False,
 ) -> torch.Tensor:
     padded_x = [_pad_to_max(x_i, max_len, pad) for x_i in x]
@@ -596,7 +558,6 @@
                         dtype=dtype,
                         device=device,
                         pin_memory=pin_memory and str(device) == "cpu")
->>>>>>> e1f3fd1e
 
 
 def _get_graph_batch_size(batch_size: int) -> int:
@@ -605,13 +566,9 @@
     elif batch_size <= 4:
         return 4
     else:
-<<<<<<< HEAD
-        return (batch_size + 7) // 8 * 8
-=======
         return (batch_size + 7) // 8 * 8
 
 
 def _async_h2d(data: list, dtype, pin_memory):
     t = torch.tensor(data, dtype=dtype, pin_memory=pin_memory)
-    return t.to(device="cuda", non_blocking=True)
->>>>>>> e1f3fd1e
+    return t.to(device="cuda", non_blocking=True)