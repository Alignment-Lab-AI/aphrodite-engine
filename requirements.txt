--- conflicted
+++ resolved
@@ -17,8 +17,4 @@
 colorlog
 einops # for phi
 aioprometheus[starlette] # for prometheus metrics
-<<<<<<< HEAD
-pillow # image processing for llava
-=======
-triton >= 2.1.0
->>>>>>> e1f3fd1e
+triton >= 2.1.0